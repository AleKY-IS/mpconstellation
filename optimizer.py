--- conflicted
+++ resolved
@@ -338,10 +338,7 @@
         def initial_state_rule(model, s, i):
             return model.x[s, i, 0] == self.x_bar[s][i,0]
 
-<<<<<<< HEAD
-=======
         # Rule is redundant, should not constrain initial inputs!
->>>>>>> de0b0b6c
         #def initial_thrust_rule(model, s, i):
         #    return model.u[s, i, 0] == self.u_bar[s][i,0]
 
@@ -352,11 +349,7 @@
         model.cost = pyo.Objective(rule=objective_func, sense=pyo.minimize)
         # Initialize States
         model.init_states = pyo.Constraint(model.sIDX, model.xIDX, rule=initial_state_rule)
-<<<<<<< HEAD
-        # Initialize Inputs
-=======
         # Initialize Inputs - Should not constrain initial inputs!
->>>>>>> de0b0b6c
         #model.init_inputs = pyo.Constraint(model.sIDX, model.uIDX, rule=initial_thrust_rule)
         # Linearized Dynamics Constraints
         model.dynamics = pyo.Constraint(model.sIDX, model.xIDX, model.kIDX, rule=dynamics_const_rule)
